//------------------------------------------------------------------------------
// Copyright (c) 2017, University of Tennessee
// All rights reserved.
//
// Redistribution and use in source and binary forms, with or without
// modification, are permitted provided that the following conditions are met:
//     * Redistributions of source code must retain the above copyright
//       notice, this list of conditions and the following disclaimer.
//     * Redistributions in binary form must reproduce the above copyright
//       notice, this list of conditions and the following disclaimer in the
//       documentation and/or other materials provided with the distribution.
//     * Neither the name of the University of Tennessee nor the
//       names of its contributors may be used to endorse or promote products
//       derived from this software without specific prior written permission.
//
// THIS SOFTWARE IS PROVIDED BY THE COPYRIGHT HOLDERS AND CONTRIBUTORS "AS IS"
// AND ANY EXPRESS OR IMPLIED WARRANTIES, INCLUDING, BUT NOT LIMITED TO, THE
// IMPLIED WARRANTIES OF MERCHANTABILITY AND FITNESS FOR A PARTICULAR PURPOSE
// ARE DISCLAIMED. IN NO EVENT SHALL UNIVERSITY OF TENNESSEE BE LIABLE FOR ANY
// DIRECT, INDIRECT, INCIDENTAL, SPECIAL, EXEMPLARY, OR CONSEQUENTIAL DAMAGES
// (INCLUDING, BUT NOT LIMITED TO, PROCUREMENT OF SUBSTITUTE GOODS OR SERVICES;
// LOSS OF USE, DATA, OR PROFITS; OR BUSINESS INTERRUPTION) HOWEVER CAUSED AND
// ON ANY THEORY OF LIABILITY, WHETHER IN CONTRACT, STRICT LIABILITY, OR TORT
// (INCLUDING NEGLIGENCE OR OTHERWISE) ARISING IN ANY WAY OUT OF THE USE OF THIS
// SOFTWARE, EVEN IF ADVISED OF THE POSSIBILITY OF SUCH DAMAGE.
//------------------------------------------------------------------------------
// This research was supported by the Exascale Computing Project (17-SC-20-SC),
// a collaborative effort of two U.S. Department of Energy organizations (Office
// of Science and the National Nuclear Security Administration) responsible for
// the planning and preparation of a capable exascale ecosystem, including
// software, applications, hardware, advanced system engineering and early
// testbed platforms, in support of the nation's exascale computing imperative.
//------------------------------------------------------------------------------
// For assistance with SLATE, email <slate-user@icl.utk.edu>.
// You can also join the "SLATE User" Google group by going to
// https://groups.google.com/a/icl.utk.edu/forum/#!forum/slate-user,
// signing in with your Google credentials, and then clicking "Join group".
//------------------------------------------------------------------------------

#ifndef SLATE_BASE_MATRIX_HH
#define SLATE_BASE_MATRIX_HH

#include "slate/internal/comm.hh"
#include "slate/internal/Map.hh"
#include "slate/internal/Memory.hh"
#include "slate/internal/MatrixStorage.hh"
#include "slate/Tile.hh"
#include "slate/Tile_blas.hh"
#include "slate/types.hh"

#include "lapack.hh"

#include <algorithm>
#include <memory>
#include <set>
#include <list>
#include <tuple>
#include <utility>
#include <vector>

#include "slate/internal/cuda.hh"
#include "slate/internal/cublas.hh"
#include "slate/internal/mpi.hh"
#include "slate/internal/openmp.hh"

namespace slate {

//==============================================================================
/// Base class for all SLATE distributed, tiled matrices.
/// In general, the documentation refers to the current matrix object as op(A),
/// to emphasize that it may be transposed with respect to its parent matrix.
///
template <typename scalar_t>
class BaseMatrix {
public:
    using BcastList =
        std::list<std::tuple<int64_t, int64_t,
                             std::list<BaseMatrix<scalar_t> > > >;

    using ReduceList =
        std::list<std::tuple<int64_t, int64_t,
                             std::list<BaseMatrix<scalar_t> > > >;

    friend class Debug;

    static constexpr bool is_complex = slate::is_complex<scalar_t>::value;
    static constexpr bool is_real    = ! is_complex;

    typedef scalar_t value_type;

protected:
    BaseMatrix();

    // Defaults okay for:
    // 1. destructor
    // 2. copy constructor
    // 3. move constructor
    // 4. copy assignment
    // 5. move assignment

    BaseMatrix(int64_t m, int64_t n, int64_t nb, int p, int q,
               MPI_Comm mpi_comm);

    BaseMatrix(BaseMatrix& orig,
               int64_t i1, int64_t i2,
               int64_t j1, int64_t j2);

    // internal utility class to differentiate slicing (row/col indices)
    // from sub-matrix (tile indices)
    class Slice {
    public:
        Slice( int64_t in_row1, int64_t in_row2,
               int64_t in_col1, int64_t in_col2 )
        : row1( in_row1 ),
          row2( in_row2 ),
          col1( in_col1 ),
          col2( in_col2 )
        {}
        int64_t row1, row2, col1, col2;
    };

    BaseMatrix(BaseMatrix& orig, Slice slice);

private:
    void initSubmatrix(
        int64_t i1, int64_t i2,
        int64_t j1, int64_t j2);

    void initSlice(int64_t row0_offset, int64_t col0_offset,
                   int64_t last_mb, int64_t last_nb);

public:
    /// Returns shallow copy of op(A) that is transposed.
    /// @see conj_transpose
    template<typename MatrixType>
    friend MatrixType transpose(MatrixType& A);

    /// Returns shallow copy of op(A) that is conjugate-transpose.
    /// @see transpose
    template<typename MatrixType>
    friend MatrixType conj_transpose(MatrixType& A);

    template <typename T>
    friend void swap(BaseMatrix<T>& A, BaseMatrix<T>& B);

    Tile<scalar_t> operator()(int64_t i, int64_t j, int device=host_num_);

    /// Alias of operator().
    Tile<scalar_t> at(int64_t i, int64_t j, int device=host_num_)
    {
        return (*this)(i, j, device);
    }

    /// Returns number of devices (per MPI process) to distribute matrix to.
    int num_devices() const { return num_devices_; }

    int64_t m() const;
    int64_t n() const;

    /// Returns number of block rows in op(A).
    int64_t mt() const { return (op_ == Op::NoTrans ? mt_ : nt_); }

    /// Returns number of block cols in op(A).
    int64_t nt() const { return (op_ == Op::NoTrans ? nt_ : mt_); }

    /// Returns transposition operation op(A) as NoTrans, Trans, or ConjTrans.
    Op op() const { return op_; }

    /// returns true if tile exists on specified device
    bool tileExists(int64_t i, int64_t j, int device=host_num_)
    {
        return storage_->find(globalIndex(i, j, device)) != storage_->end();
    }

    /// Returns MPI rank of tile {i, j} of op(A).
    int tileRank(int64_t i, int64_t j) const
    {
        return storage_->tileRank(globalIndex(i, j));
    }

    /// Returns device of tile {i, j} of op(A).
    int tileDevice(int64_t i, int64_t j) const
    {
        return storage_->tileDevice(globalIndex(i, j));
    }

    /// Returns whether tile {i, j} of op(A) is local.
    bool tileIsLocal(int64_t i, int64_t j) const
    {
        return storage_->tileIsLocal(globalIndex(i, j));
    }

<<<<<<< HEAD
    /// Returns the origin tile instance of tile(i, j)
    Tile<scalar_t>* originTile(int64_t i, int64_t j);
=======
    /// Returns whether op(A) is logically Lower, Upper, or General.
    Uplo uplo() const { return uploLogical(); }
    Uplo uploLogical() const;
    Uplo uploPhysical() const;
>>>>>>> f26eb430

    int64_t tileMb(int64_t i) const;
    int64_t tileNb(int64_t j) const;
private:
    int64_t tileMbInternal(int64_t i) const;
    int64_t tileNbInternal(int64_t j) const;

public:
    Tile<scalar_t>* tileInsert(int64_t i, int64_t j, int device=host_num_);
    Tile<scalar_t>* tileInsert(int64_t i, int64_t j, int device,
                               scalar_t* A, int64_t ld);

    /// Insert tile with default device=host_num. @see tileInsert.
    Tile<scalar_t>* tileInsert(int64_t i, int64_t j,
                               scalar_t* A, int64_t ld)
    {
        return tileInsert(i, j, host_num_, A, ld);
    }

    TileEntry<scalar_t>& tileInsertWorkspace(int64_t i, int64_t j, int device=host_num_);

    // Returns tile(i, j)'s state on device (defaults to host).
    MOSI tileState(int64_t i, int64_t j, int device=host_num_);

    // Sets tile(i, j)'s state on device.
    void tileState(int64_t i, int64_t j, int device, MOSI mosi);

    // Sets tile(i, j)'s state on host.
    void tileState(int64_t i, int64_t j, MOSI mosi)
    {
        tileState(i, j, host_num_, mosi);
    }

    // Returns whether tile(i, j) is on hold on device (defaults to host).
    bool tileOnHold(int64_t i, int64_t j, int device=host_num_);

    /// Unsets tile(i, j)'s hold on device.
    void tileUnsetHold(int64_t i, int64_t j, int device=host_num_);

    /// Unsets all local tiles' hold on device.
    void tileUnsetHoldAll(int device=host_num_);

    /// Unsets all local tiles' hold on all devices.
    void tileUnsetHoldAllOnDevices();

    /// Marks tile(i, j) as Modified on device.
    /// Other instances will be invalidated.
    /// Unless permissive, asserts if other instances are in Modified state.
    void tileModified(int64_t i, int64_t j, int device=host_num_, bool permissive=false);

    /// Gets tile(i, j) for reading on device.
    /// Will copy-in the tile if it does not exist or its state is Invalid.
    /// Sets tile state to Shared if copied-in.
    /// Updates source tile's state to shared if copied-in.
    void tileGetForReading(int64_t i, int64_t j, int device=host_num_,
                            LayoutConvert layout=LayoutConvert::ColMajor);

    /// Gets all local tiles for reading on device.
    void tileGetAllForReading(int device=host_num_);

    /// Gets all local tiles for reading on corresponding devices.
    void tileGetAllForReadingOnDevices();

    /// Gets tile(i, j) for writing on device.
    /// Sets state to Modified.
    /// Will copy tile in if not exists or state is Invalid.
    /// Other instances will be invalidated.
    void tileGetForWriting(int64_t i, int64_t j, int device=host_num_,
                            LayoutConvert layout=LayoutConvert::ColMajor);

    /// Gets all local tiles for writing on device.
    void tileGetAllForWriting(int device=host_num_);

    /// Gets all local tiles for writing on corresponding devices.
    void tileGetAllForWritingOnDevices();

    /// Gets tile(i, j) on device and marks it as OnHold.
    /// Will copy tile in if it does not exist or its state is Invalid.
    /// Updates the source tile's state to Shared if copied-in.
    void tileGetAndHold(int64_t i, int64_t j, int device=host_num_,
                            LayoutConvert layout=LayoutConvert::ColMajor);

    /// Gets all local tiles on device and marks them as OnHold.
    void tileGetAndHoldAll(int device=host_num_);

    /// Gets all local tiles on corresponding devices and marks them as OnHold.
    void tileGetAndHoldAllOnDevices();

    /// Updates the origin instance of tile(i, j) if not MOSI::Shared.
    /// @return Pointer to origin instance of tile(i, j).
    Tile<scalar_t>* tileUpdateOrigin(int64_t i, int64_t j);

    /// Updates all origin instances of tiles if not MOSI::Shared
    void tileUpdateAllOrigin();

    /// Returns life counter of tile {i, j} of op(A).
    int64_t tileLife(int64_t i, int64_t j) const
    {
        return storage_->tileLife(globalIndex(i, j));
    }

    /// Set life counter of tile {i, j} of op(A).
    void tileLife(int64_t i, int64_t j, int64_t life)
    {
        storage_->tileLife(globalIndex(i, j), life);
    }

    /// Decrements life counter of workspace tile {i, j} of op(A).
    /// Then, if life reaches 0, deletes tile on all devices.
    /// For local, non-workspace tiles, does nothing.
    void tileTick(int64_t i, int64_t j)
    {
        storage_->tileTick(globalIndex(i, j));
    }

    void tileErase(int64_t i, int64_t j, int device=host_num_);

    /// Deletes the tile(i, j)'s instance on device if it is a workspace tile
    /// that is not modified and no hold is set on it.
    void tileRelease(int64_t i, int64_t j, int device=host_num_);

    template <Target target = Target::Host>
    void tileSend(int64_t i, int64_t j, int dst_rank, int tag = 0);

    template <Target target = Target::Host>
    void tileRecv(int64_t i, int64_t j, int dst_rank, int tag = 0,
                  Layout layout = Layout::ColMajor);

    template <Target target = Target::Host>
    void tileBcast(int64_t i, int64_t j, BaseMatrix const& B, int tag = 0, int life_factor = 1,
                   Layout layout = Layout::ColMajor);

    template <Target target = Target::Host>
    void listBcast(BcastList& bcast_list, int tag = 0,
                   Layout layout = Layout::ColMajor, int64_t life_factor = 1);

    template <Target target = Target::Host>
    void listReduce(ReduceList& reduce_list, int tag = 0);

public:
    /// Returns whether tile(i, j, device) can be safely transposed.
    /// based on its 'TileKind', buffer size, and stride.
    /// Tile instance on 'device' should exist.
    bool tileIsTransposable(int64_t i, int64_t j, int device=host_num_);

protected:
    void tileBcastToSet(int64_t i, int64_t j, std::set<int> const& bcast_set);
    void tileBcastToSet(int64_t i, int64_t j, std::set<int> const& bcast_set,
                        int radix, int tag);

    // todo: should this be private?
    void tileReduceFromSet(int64_t i, int64_t j,
                           std::set<int> const& reduce_set, int radix, int tag);

public:

    void getRanks(std::set<int>* bcast_set) const;
    void getLocalDevices(std::set<int>* dev_set) const;
    int64_t numLocalTiles() const;
    MPI_Comm  mpiComm()  const { return mpi_comm_; }
    int       mpiRank()  const { return mpi_rank_; }
    MPI_Group mpiGroup() const { return mpi_group_; }
    int       hostNum()  const { return host_num_; }

    /// Removes all tiles from matrix.
    /// WARNING: currently this clears the entire parent matrix,
    /// not just a sub-matrix.
    void clear()
    {
        storage_->clear();
    }

    void releaseWorkspace()
    {
        storage_->releaseWorkspace();
    }

    /// Removes all temporary host and device workspace tiles from matrix.
    /// WARNING: currently this clears the entire parent matrix,
    /// not just a sub-matrix.
    void clearWorkspace()
    {
        storage_->clearWorkspace();
    }

    /// Removes batch arrays from matrix for all devices.
    /// WARNING: currently this clears the entire parent matrix,
    /// not just a sub-matrix.
    void clearBatchArrays()
    {
        storage_->clearBatchArrays();
    }

    //--------------------------------------------------------------------------
    /// @return batch arrays for the A, B, or C matrices,
    /// on host, to send to device
    /// Throws error if arrays were not allocated with allocateBatchArrays.
    scalar_t** a_array_host(int device)
    {
        return storage_->a_array_host_.at(device);
    }
    scalar_t** b_array_host(int device)
    {
        return storage_->b_array_host_.at(device);
    }
    scalar_t** c_array_host(int device)
    {
        return storage_->c_array_host_.at(device);
    }

    //--------------------------------------------------------------------------
    /// @return batch arrays for the A, B, or C matrices, on device
    /// Throws error if arrays were not allocated with allocateBatchArrays.
    scalar_t** a_array_device(int device)
    {
        return storage_->a_array_dev_.at(device);
    }
    scalar_t** b_array_device(int device)
    {
        return storage_->b_array_dev_.at(device);
    }
    scalar_t** c_array_device(int device)
    {
        return storage_->c_array_dev_.at(device);
    }

    //--------------------------------------------------------------------------
    /// @return CUDA streams and cuBLAS handles
    cublasHandle_t cublas_handle(int device)
    {
        return storage_->cublas_handles_.at(device);
    }
    cudaStream_t compute_stream(int device)
    {
        return storage_->compute_streams_.at(device);
    }
    cudaStream_t comm_stream(int device)
    {
        return storage_->comm_streams_.at(device);
    }

protected:
    std::tuple<int64_t, int64_t>
        globalIndex(int64_t i, int64_t j) const;

    std::tuple<int64_t, int64_t, int>
        globalIndex(int64_t i, int64_t j, int device) const;

    /// row offset of first block row.
    int64_t row0_offset() const { return row0_offset_; }

    /// col offset of first block col.
    int64_t col0_offset() const { return col0_offset_; }

    /// rows in last block row.
    int64_t last_mb() const { return last_mb_; }

    /// cols in last block col.
    int64_t last_nb() const { return last_nb_; }

    /// block row offset with respect to original matrix
    int64_t ioffset() const { return ioffset_; }

    /// block col offset with respect to original matrix
    int64_t joffset() const { return joffset_; }

private:
    ///-------------------------------------------------------------------------
    int64_t row0_offset_;  ///< row offset in first block row
    int64_t col0_offset_;  ///< col offset in first block col
    int64_t last_mb_;      ///< size of last block row
    int64_t last_nb_;      ///< size of last block col
    int64_t ioffset_;   ///< block row offset with respect to original matrix
    int64_t joffset_;   ///< block col offset with respect to original matrix
    int64_t mt_;        ///< number of local block rows in this view
    int64_t nt_;        ///< number of local block cols in this view

protected:
    Uplo uplo_;         ///< upper or lower storage
    Op op_;             ///< transpose operation with respect to original matrix

    /// shared storage of tiles and buffers
    std::shared_ptr< MatrixStorage<scalar_t> > storage_;

    // ----- consider where to put these, here or in MatrixStorage
    static int host_num_;
    static int num_devices_;

    MPI_Comm  mpi_comm_;
    MPI_Group mpi_group_;
    int mpi_rank_;
    Layout layout_;
};

//------------------------------------------------------------------------------
/// [internal]
/// Default constructor creates an empty matrix.
/// Does not allocate any memory.
///
template <typename scalar_t>
BaseMatrix<scalar_t>::BaseMatrix()
    : row0_offset_(0),
      col0_offset_(0),
      last_mb_(0),
      last_nb_(0),
      ioffset_(0),
      joffset_(0),
      mt_(0),
      nt_(0),
      uplo_(Uplo::General),
      op_(Op::NoTrans),
      storage_(nullptr),
      layout_(Layout::ColMajor)
{}

//------------------------------------------------------------------------------
/// [internal]
/// Construct matrix with
/// mt = ceil( m / nb ) block rows and
/// nt = ceil( n / nb ) block columns.
/// No tiles are allocated. Creates empty matrix storage.
///
/// @param[in] m
///     Number of rows of the matrix. m >= 0.
///
/// @param[in] n
///     Number of columns of the matrix. n >= 0
///
/// @param[in] nb
///     Block size in 2D block-cyclic distribution. n > 0.
///
/// @param[in] p
///     Number of block rows in 2D block-cyclic distribution. p > 0.
///
/// @param[in] q
///     Number of block columns of 2D block-cyclic distribution. q > 0.
///
/// @param[in] mpi_comm
///     MPI communicator to distribute matrix across.
///     p*q == MPI_Comm_size(mpi_comm).
///
template <typename scalar_t>
BaseMatrix<scalar_t>::BaseMatrix(
    int64_t m, int64_t n, int64_t nb, int p, int q, MPI_Comm mpi_comm)
    : row0_offset_(0),
      col0_offset_(0),
      last_mb_(m % nb == 0 ? nb : m % nb),
      last_nb_(n % nb == 0 ? nb : n % nb),
      ioffset_(0),
      joffset_(0),
      mt_(ceildiv(m, nb)),
      nt_(ceildiv(n, nb)),
      uplo_(Uplo::General),
      op_(Op::NoTrans),
      storage_(std::make_shared< MatrixStorage< scalar_t > >(
          m, n, nb, p, q, mpi_comm)),
      mpi_comm_(mpi_comm),
      layout_(Layout::ColMajor)
{
    slate_mpi_call(
        MPI_Comm_rank(mpi_comm_, &mpi_rank_));
    slate_mpi_call(
        MPI_Comm_group(mpi_comm_, &mpi_group_));

    // todo: these are static, but we (re-)initialize with each matrix.
    // todo: similar code in BaseMatrix(...) and MatrixStorage(...)
    host_num_    = storage_->host_num_;
    num_devices_ = storage_->num_devices_;
}

//------------------------------------------------------------------------------
/// [internal]
/// Sub-matrix constructor
/// creates shallow copy view of parent matrix, B[ i1:i2, j1:j2 ].
/// B[ 0:mt-1, 0:nt-1 ] is the entire B matrix.
/// If i2 < i1 or j2 < j1, produces empty matrix.
/// See Matrix::sub().
///
/// @param[in,out] B
///     Parent matrix B.
///
/// @param[in] i1
///     Starting block row index. 0 <= i1 < mt.
///
/// @param[in] i2
///     Ending block row index (inclusive). i2 < mt.
///
/// @param[in] j1
///     Starting block column index. 0 <= j1 < nt.
///
/// @param[in] j2
///     Ending block column index (inclusive). j2 < nt.
///
template <typename scalar_t>
BaseMatrix<scalar_t>::BaseMatrix(
    BaseMatrix<scalar_t>& B,
    int64_t i1, int64_t i2,
    int64_t j1, int64_t j2)
    : BaseMatrix(B)
{
    initSubmatrix(i1, i2, j1, j2);
}

//------------------------------------------------------------------------------
/// [private]
/// Sub-matrix constructor implementation used by
/// BaseMatrix( orig, i1, i2, j1, j2 ) and
/// BaseMatrix( orig, Slice( row1, row2, col1, col2 ) ).
///
template <typename scalar_t>
void BaseMatrix<scalar_t>::initSubmatrix(
    int64_t i1, int64_t i2,
    int64_t j1, int64_t j2)
{
    assert((0 <= i1 && i1 < mt()) || (i1 > i2));  // todo: remove || ... clause?
    assert((0 <= i2 && i2 < mt()) || (i1 > i2));
    assert((0 <= j1 && j1 < nt()) || (j1 > j2));  // todo: remove || ... clause?
    assert((0 <= j2 && j2 < nt()) || (j1 > j2));

    // adjust i2, j2 for empty matrix
    i2 = std::max(i2, i1 - 1);
    j2 = std::max(j2, j1 - 1);

    if (op_ == Op::NoTrans) {
        last_mb_ = tileMb(i2);
        last_nb_ = tileNb(j2);
        ioffset_ += i1;
        joffset_ += j1;
        mt_ = i2 - i1 + 1;
        nt_ = j2 - j1 + 1;
    }
    else {
        last_nb_ = tileMb(i2);
        last_mb_ = tileNb(j2);
        ioffset_ += j1;
        joffset_ += i1;
        mt_ = j2 - j1 + 1;
        nt_ = i2 - i1 + 1;
    }
}

//------------------------------------------------------------------------------
/// [internal]
/// Sliced matrix constructor
/// creates shallow copy view of parent matrix, B[ row1:row2, col1:col2 ].
/// This takes row & col indices instead of block row & block col indices.
/// B[ 0:m-1, 0:n-1 ] is the entire B matrix.
/// If row2 < row1 or col2 < col1, produces empty matrix.
/// See Matrix::slice().
///
/// @param[in,out] B
///     Parent matrix B.
///
/// @param[in] slice
///     Start and end row and column indices:
///
///     - slice.row1: Starting row index. 0 <= row1 < m.
///
///     - slice.row2: Ending row index (inclusive). row2 < m.
///
///     - slice.col1: Starting column index. 0 <= col1 < n.
///
///     - slice.col2: Ending column index (inclusive). col2 < n.
///
template <typename scalar_t>
BaseMatrix<scalar_t>::BaseMatrix(
    BaseMatrix<scalar_t>& B, Slice slice)
    : BaseMatrix(B)
{
    int64_t row1 = slice.row1;
    int64_t row2 = slice.row2;
    int64_t col1 = slice.col1;
    int64_t col2 = slice.col2;
    assert(0 <= row1 && row1 < m());
    assert(0 <= col1 && col1 < n());
    assert(row2 < m());
    assert(col2 < n());

    // Map row indices (row1, row2) => block-row indices (i1, i2).
    int64_t i1 = 0;
    int64_t i2;
    int64_t row = tileMb( i1 );  // past end of tile i1
    while (row <= row1) {
        ++i1;
        row += tileMb( i1 );
    }
    int64_t new_row0_offset = row1 - (row - tileMb( i1 ));  // beginning of tile i1
    i2 = i1;
    while (row <= row2) {
        ++i2;
        row += tileMb( i2 );
    }
    int64_t new_last_mb = row2 - (row - tileMb( i2 )) + 1;
    if (i1 == i2)
        new_last_mb -= new_row0_offset;

    // Map col indices (col1, col2) => block-col indices (j1, j2).
    int64_t j1 = 0;
    int64_t j2;
    int64_t col = tileNb( j1 );  // past end of tile j1
    while (col <= col1) {
        ++j1;
        col += tileNb( j1 );
    }
    int64_t new_col0_offset = col1 - (col - tileNb( j1 ));  // beginning of tile j1
    j2 = j1;
    while (col <= col2) {
        ++j2;
        col += tileNb( j2 );
    }
    int64_t new_last_nb = col2 - (col - tileNb( j2 )) + 1;
    if (j1 == j2)
        new_last_nb -= new_col0_offset;

    // Create sub-matrix of tiles A[ i1:i2, j1:j2 ]
    initSubmatrix(i1, i2, j1, j2);

    // Adjust offsets & sizes of first & last block rows & columns.
    if (op_ == Op::NoTrans) {
        if (i1 == 0)
            new_row0_offset += row0_offset_;
        if (j1 == 0)
            new_col0_offset += col0_offset_;
        initSlice(new_row0_offset, new_col0_offset, new_last_mb, new_last_nb);
    }
    else {
        if (i1 == 0)
            new_row0_offset += col0_offset_;
        if (j1 == 0)
            new_col0_offset += row0_offset_;
        initSlice(new_col0_offset, new_row0_offset, new_last_nb, new_last_mb);
    }
}

//------------------------------------------------------------------------------
/// [private]
/// Used by BaseMatrix( orig, Slice( row1, row2, col1, col2 ) ) constructor to set
/// offsets and sizes for the first and last block row and block col.
/// This ignores transposition, which is handled in the constructor.
///
/// @param[in] row0_offset
///     Row offset in first block-row of A.
///
/// @param[in] col0_offset
///     Col offset in first block-col of A.
///
/// @param[in] last_mb
///     Size of last block-row of A.
///
/// @param[in] last_nb
///     Size of last block-col of A.
///
template <typename scalar_t>
void BaseMatrix<scalar_t>::initSlice(
    int64_t row0_offset, int64_t col0_offset,
    int64_t last_mb, int64_t last_nb)
{
    row0_offset_ = row0_offset;
    col0_offset_ = col0_offset;
    last_mb_ = last_mb;
    last_nb_ = last_nb;
}

//------------------------------------------------------------------------------
/// Swap contents of matrices A and B.
template <typename scalar_t>
void swap(BaseMatrix<scalar_t>& A, BaseMatrix<scalar_t>& B)
{
    using std::swap;
    swap(A.ioffset_, B.ioffset_);
    swap(A.joffset_, B.joffset_);
    swap(A.mt_,      B.mt_);
    swap(A.nt_,      B.nt_);
    swap(A.uplo_,    B.uplo_);
    swap(A.op_,      B.op_);
    swap(A.storage_, B.storage_);
}

//------------------------------------------------------------------------------
/// Get shallow copy of tile {i, j} of op(A) on given device,
/// with the tile's op flag set to match the matrix's.
///
/// @param[in] i
///     Tile's block row index. 0 <= i1 < mt.
///
/// @param[in] j
///     Tile's block column index. 0 <= j < nt.
///
/// @param[in] device
///     Tile's device ID; default is host_num.
///
/// @return Tile {i, j, device}.
///
template <typename scalar_t>
Tile<scalar_t> BaseMatrix<scalar_t>::operator()(
    int64_t i, int64_t j, int device)
{
    auto tile = *(storage_->at(globalIndex(i, j, device)).tile_);

    // Set op first, before setting offset, mb, nb!
    tile.op(op_);

    // Set row & col offset within first block-row & block-col; before mb, nb!
    if (op_ == Op::NoTrans) {
        tile.offset(i == 0 ? row0_offset_ : 0,
                    j == 0 ? col0_offset_ : 0);
    }
    else {
        tile.offset(i == 0 ? col0_offset_ : 0,
                    j == 0 ? row0_offset_ : 0);
    }

    // Set tile size.
    tile.mb(tileMb(i));
    tile.nb(tileNb(j));

    // Set uplo on diagonal tile (off-diagonal tiles are always general).
    if (i == j)
        tile.uplo(uplo_);

    return tile;
}

//------------------------------------------------------------------------------
/// Returns number of rows in op(A).
template <typename scalar_t>
int64_t BaseMatrix<scalar_t>::m() const
{
    int64_t sum = 0;
    for (int64_t i = 0; i < mt(); ++i)
        sum += tileMb(i);
    return sum;
}

//------------------------------------------------------------------------------
/// Returns number of columns in op(A).
template <typename scalar_t>
int64_t BaseMatrix<scalar_t>::n() const
{
    int64_t sum = 0;
    for (int64_t j = 0; j < nt(); ++j)
        sum += tileNb(j);
    return sum;
}

//------------------------------------------------------------------------------
/// Returns number of rows (mb) in block row i of op(A).
///
/// @param[in] i
///     Tile's block row index. 0 <= i < mt.
template <typename scalar_t>
int64_t BaseMatrix<scalar_t>::tileMb(int64_t i) const
{
    if (op_ == Op::NoTrans)
        return tileMbInternal(i);
    else
        return tileNbInternal(i);
}

//------------------------------------------------------------------------------
/// Returns whether op(A) is logically Lower, Upper, or General storage,
/// taking the transposition operation into account.
///
template <typename scalar_t>
Uplo BaseMatrix<scalar_t>::uploLogical() const
{
    if (uplo_ == Uplo::General)
        return uplo_;
    else if ((uplo_ == Uplo::Lower) == (op_ == Op::NoTrans))
        return Uplo::Lower;
    else
        return Uplo::Upper;
}

//------------------------------------------------------------------------------
/// Returns whether A is physically Lower, Upper, or General storage,
/// ignoring the transposition operation.
///
template <typename scalar_t>
Uplo BaseMatrix<scalar_t>::uploPhysical() const
{
    return uplo_;
}

//------------------------------------------------------------------------------
/// Returns number of cols (nb) in block col j of op(A).
///
/// @param[in] j
///     Tile's block column index. 0 <= j < nt.
///
template <typename scalar_t>
int64_t BaseMatrix<scalar_t>::tileNb(int64_t j) const
{
    if (op_ == Op::NoTrans)
        return tileNbInternal(j);
    else
        return tileMbInternal(j);
}

//------------------------------------------------------------------------------
/// [internal]
/// Returns number of rows (mb) in block row i of A,
/// ignoring transposition, which is handled in tileMb().
/// This handles the first and last block rows for slicing.
///
/// @param[in] i
///     Tile's block row index.
///
template <typename scalar_t>
int64_t BaseMatrix<scalar_t>::tileMbInternal(int64_t i) const
{
    if (i == mt_ - 1)
        return last_mb_;
    else if (i == 0)
        return storage_->tileMb(ioffset_ + i) - row0_offset_;
    else
        return storage_->tileMb(ioffset_ + i);
}

//------------------------------------------------------------------------------
/// [internal]
/// Returns number of cols (nb) in block col j of A,
/// ignoring transposition, which is handled in tileNb().
/// This handles the first and last block columns for slicing.
///
/// @param[in] j
///     Tile's block column index.
///
template <typename scalar_t>
int64_t BaseMatrix<scalar_t>::tileNbInternal(int64_t j) const
{
    if (j == nt_ - 1)
        return last_nb_;
    else if (j == 0)
        return storage_->tileNb(joffset_ + j) - col0_offset_;
    else
        return storage_->tileNb(joffset_ + j);
}

//------------------------------------------------------------------------------
/// Insert tile {i, j} of op(A) and allocate its data.
///
/// @param[in] i
///     Tile's block row index. 0 <= i < mt.
///
/// @param[in] j
///     Tile's block column index. 0 <= j < nt.
///
/// @param[in] device
///     Tile's device ID; default is host_num.
///
/// @return Pointer to new tile.
///
template <typename scalar_t>
Tile<scalar_t>* BaseMatrix<scalar_t>::tileInsert(
    int64_t i, int64_t j, int device)
{
    auto index = globalIndex(i, j, device);
    auto tileEntry = storage_->tileInsert(index, TileKind::SlateOwned, layout_);
    return tileEntry.tile_;
}

//------------------------------------------------------------------------------
/// Insert a workspace tile {i, j} of op(A) and allocate its data.
/// The tile will be freed
///
/// @param[in] i
///     Tile's block row index. 0 <= i < mt.
///
/// @param[in] j
///     Tile's block column index. 0 <= j < nt.
///
/// @param[in] device
///     Tile's device ID; default is host_num.
///
/// @return Pointer to new tile.
///
template <typename scalar_t>
TileEntry<scalar_t>& BaseMatrix<scalar_t>::tileInsertWorkspace(
    int64_t i, int64_t j, int device)
{
    auto index = globalIndex(i, j, device);
    return storage_->tileInsert(index, TileKind::Workspace, layout_);
}

//------------------------------------------------------------------------------
/// Insert tile {i, j} of op(A) with existing data.
///
/// @param[in] i
///     Tile's block row index. 0 <= i < mt.
///
/// @param[in] j
///     Tile's block column index. 0 <= j < nt.
///
/// @param[in] device
///     Tile's device ID; default is host_num (provided by overloaded function).
///
/// @param[in,out] data
///     Tile's data. The matrix uses this pointer directly, it does not copy
///     the data, so the data must remain valid while the matrix exists.
///
/// @param[in] ld
///     Leading dimension of data; column stride. ld >= tileMb(i).
///
/// @return Pointer to new tile.
///
template <typename scalar_t>
Tile<scalar_t>* BaseMatrix<scalar_t>::tileInsert(
    int64_t i, int64_t j, int device, scalar_t* data, int64_t ld)
{
    auto index = globalIndex(i, j, device);
    auto tileEntry = storage_->tileInsert(index, data, ld, layout_); // TileKind::UserOwned
    return tileEntry.tile_;
}

//------------------------------------------------------------------------------
/// Erase tile {i, j} of op(A).
/// If tile's memory was allocated by SLATE,
/// via tileInsert(i, j, dev) or tileInsertWorkspace(i, j, dev),
/// then the memory is released to the allocator pool.
///
/// @param[in] i
///     Tile's block row index. 0 <= i < mt.
///
/// @param[in] j
///     Tile's block column index. 0 <= j < nt.
///
/// @param[in] device
///     Tile's device ID.
///
template <typename scalar_t>
void BaseMatrix<scalar_t>::tileErase(int64_t i, int64_t j, int device)
{
    // todo: erase only workspace tiles? if so, rename with "Workspace"?
    storage_->erase(globalIndex(i, j, device));
}


//------------------------------------------------------------------------------
/// Erase the tile {i, j}'s instance on device if it is a workspace tile
/// that is not modified and no hold is set on it.
/// If tile's memory was allocated by SLATE,
/// via tileInsert(i, j, dev) or tileInsertWorkspace(i, j, dev),
/// then the memory is released to the allocator pool.
///
/// @param[in] i
///     Tile's block row index. 0 <= i < mt.
///
/// @param[in] j
///     Tile's block column index. 0 <= j < nt.
///
/// @param[in] device
///     Tile's device ID.
///
template <typename scalar_t>
void BaseMatrix<scalar_t>::tileRelease(int64_t i, int64_t j, int device)
{
    auto iter = storage_->find(globalIndex(i, j, device));
    if (iter != storage_->end() && iter->second.tile_->workspace()) {
        // auto tileEntry = storage_->at(globalIndex(i, j, device));
        if ( iter->second.stateOn(MOSI::OnHold) || iter->second.stateOn(MOSI::Modified) )
            return;
        else
            // todo: erase only workspace tiles? if so, rename with "Workspace"?
            storage_->erase(globalIndex(i, j, device));
    }
}


//------------------------------------------------------------------------------
/// Returns tile(i, j)'s state on device (defaults to host).
/// Asserts if tile does not exist.
///
/// @param[in] i
///     Tile's block row index. 0 <= i < mt.
///
/// @param[in] j
///     Tile's block column index. 0 <= j < nt.
///
/// @param[in] device
///     Tile's device ID.
///
template <typename scalar_t>
MOSI BaseMatrix<scalar_t>::tileState(int64_t i, int64_t j, int device)
{
    auto iter = storage_->find(globalIndex(i, j, device));
    assert(iter != storage_->end());

    return iter->second.getState();
}

//------------------------------------------------------------------------------
/// Sets tile(i, j)'s state on device (defaults to host).
/// Asserts if tile does not exist.
///
/// @param[in] i
///     Tile's block row index. 0 <= i < mt.
///
/// @param[in] j
///     Tile's block column index. 0 <= j < nt.
///
/// @param[in] device
///     Tile's device ID.
///
template <typename scalar_t>
void BaseMatrix<scalar_t>::tileState(int64_t i, int64_t j, int device, MOSI mosi)
{
    auto tileIter = storage_->find(globalIndex(i, j, device));
    assert(tileIter != storage_->end());

    tileIter->second.setState(mosi);
}

//------------------------------------------------------------------------------
/// Returns whether tile(i, j) is OnHold on device (defaults to host).
/// Asserts if tile does not exist.
///
/// @param[in] i
///     Tile's block row index. 0 <= i < mt.
///
/// @param[in] j
///     Tile's block column index. 0 <= j < nt.
///
/// @param[in] device
///     Tile's device ID.
///
template <typename scalar_t>
bool BaseMatrix<scalar_t>::tileOnHold(int64_t i, int64_t j, int device)
{
    auto iter = storage_->find(globalIndex(i, j, device));
    assert(iter != storage_->end());

    return iter->second.stateOn(MOSI::OnHold);
}

//------------------------------------------------------------------------------
/// Unsets the hold of tile(i, j) on device (defaults to host) if it was OnHold.
/// Asserts if tile does not exist.
///
/// @param[in] i
///     Tile's block row index. 0 <= i < mt.
///
/// @param[in] j
///     Tile's block column index. 0 <= j < nt.
///
/// @param[in] device
///     Tile's device ID.
///
template <typename scalar_t>
void BaseMatrix<scalar_t>::tileUnsetHold(int64_t i, int64_t j, int device)
{
    auto iter = storage_->find(globalIndex(i, j, device));
    assert(iter != storage_->end());

    iter->second.setState(~MOSI::OnHold);
}

//------------------------------------------------------------------------------
/// Unsets all local tiles' hold on device.
///
/// @param[in] device
///     Tile's device ID.
///
template <typename scalar_t>
void BaseMatrix<scalar_t>::tileUnsetHoldAll(int device)
{
    for (int64_t j = 0; j < nt(); ++j)
        for (int64_t i = 0; i < mt(); ++i)
            if (tileIsLocal(i, j))
                tileUnsetHold(i, j, device);
}

//------------------------------------------------------------------------------
/// Unsets all local tiles' hold on all devices.
///
template <typename scalar_t>
void BaseMatrix<scalar_t>::tileUnsetHoldAllOnDevices()
{
    for (int64_t j = 0; j < nt(); ++j)
        for (int64_t i = 0; i < mt(); ++i)
            if (tileIsLocal(i, j))
                tileUnsetHold(i, j, tileDevice(i, j));
}


//------------------------------------------------------------------------------
/// Marks tile(i, j) as Modified on device.
/// Other instances will be invalidated.
/// Unless permissive, asserts if other instances are in Modified state.
///
/// @param[in] i
///     Tile's block row index. 0 <= i < mt.
///
/// @param[in] j
///     Tile's block column index. 0 <= j < nt.
///
/// @param[in] device
///     Tile's device ID, defaults to host.
///
/// @param[in] permissive
///     Defaults to false.
///
template <typename scalar_t>
void BaseMatrix<scalar_t>::tileModified(int64_t i, int64_t j, int device, bool permissive)
{
    auto tileEntry = &storage_->at(globalIndex(i, j, device));
    // auto tileIter = storage_->find(globalIndex(i, j, device));
    // assert(tileIter != storage_->end());

    if (tileEntry->stateOn(MOSI::Modified))
        // no need to update
        return;
    tileEntry->setState(MOSI::Modified);

    // set all other instances to Invalid
    if (device != host_num_) {
        auto otherIter = storage_->find(globalIndex(i, j, host_num_));
        if (otherIter != storage_->end()) {
            if (! permissive)
                assert(otherIter->second.stateOn(MOSI::Modified) == false);
            otherIter->second.setState(MOSI::Invalid);
        }
    }
    for (int d = 0; d < num_devices(); ++d) {
        if (d == device) continue;

        auto otherIter = storage_->find(globalIndex(i, j, d));
        if (otherIter != storage_->end()) {
            if (! permissive)
                assert(otherIter->second.stateOn(MOSI::Modified) == false);
            otherIter->second.setState(MOSI::Invalid);
        }
    }
}

//------------------------------------------------------------------------------
/// Send tile {i, j} of op(A) to the given MPI rank.
/// Destination rank must call tileRecv().
///
/// @tparam target
///     Destination to target; either Host (default) or Device.
///
/// @param[in] i
///     Tile's block row index. 0 <= i < mt.
///
/// @param[in] j
///     Tile's block column index. 0 <= j < nt.
///
/// @param[in] dst_rank
///     Destination MPI rank. If dst_rank == mpiRank, this is a no-op.
///
/// @param[in] tag
///     MPI tag, default 0.
///
template <typename scalar_t>
template <Target target>
void BaseMatrix<scalar_t>::tileSend(
    int64_t i, int64_t j, int dst_rank, int tag)
{
    if (dst_rank != mpiRank()) {
        tileGetForReading(i, j);
        at(i, j).send(dst_rank, mpiComm(), tag);
    }
}

//------------------------------------------------------------------------------
/// Receive tile {i, j} of op(A) to the given MPI rank.
/// Tile is allocated as workspace with life = 1 if it doesn't yet exist,
/// or 1 is added to life if it does exist.
/// Source rank must call tileSend().
///
/// @tparam target
///     Destination to target; either Host (default) or Device.
///
/// @param[in] i
///     Tile's block row index. 0 <= i < mt.
///
/// @param[in] j
///     Tile's block column index. 0 <= j < nt.
///
/// @param[in] src_rank
///     Source MPI rank. If src_rank == mpiRank, this is a no-op.
///
/// @param[in] tag
///     MPI tag, default 0.
///
/// @param[in] layout
///     Layout of final tile.
///     - Layout::ColMajor (default) or
///     - Layout::RowMajor.
///
template <typename scalar_t>
template <Target target>
void BaseMatrix<scalar_t>::tileRecv(
    int64_t i, int64_t j, int src_rank, int tag, Layout layout)
{
    if (src_rank != mpiRank()) {
        if (! tileIsLocal(i, j)) {
            // Create tile to receive data, with life span.
            // If tile already exists, add to its life span.
            LockGuard(storage_->tiles_.get_lock());
            auto iter = storage_->find(globalIndex(i, j, host_num_));

            int64_t life = 1;
            if (iter == storage_->end())
                tileInsertWorkspace(i, j, host_num_);
            else
                life += tileLife(i, j);
            tileLife(i, j, life);
        }
        else {
            // todo: tileAquire()
            tileGetForReading(i, j);
        }

        // Receive data.
        at(i, j).recv(src_rank, mpiComm(), tag);

        tileModified(i, j, hostNum(), true);

        // Copy to devices.
        if (target == Target::Devices) {
            #pragma omp task
            {
                tileGetForReading(i, j, tileDevice(i, j), LayoutConvert(layout));
                // todo: handle layout
            }
        }
    }
}

//------------------------------------------------------------------------------
/// Send tile {i, j} of op(A) to all MPI ranks in matrix B.
/// If target is Devices, also copies tile to all devices on each MPI rank.
/// This should be called by at least all ranks with local tiles in B;
/// ones that do not have any local tiles are excluded from the broadcast.
///
/// @tparam target
///     Destination to target; either Host (default) or Device.
///
/// @param[in] i
///     Tile's block row index. 0 <= i < mt.
///
/// @param[in] j
///     Tile's block column index. 0 <= j < nt.
///
/// @param[in] B
///     Sub-matrix B defines the MPI ranks to send to.
///     Usually it is the portion of the matrix to be updated by tile {i, j}.
///
/// @param[in] tag
///     MPI tag, default 0.
///
/// @param[in] layout
///     Layout of final tile.
///     - Layout::ColMajor (default) or
///     - Layout::RowMajor.
///
template <typename scalar_t>
template <Target target>
void BaseMatrix<scalar_t>::tileBcast(
    int64_t i, int64_t j, BaseMatrix<scalar_t> const& B, int tag, int life_factor, Layout layout)
{
    BcastList bcast_list_B;
    bcast_list_B.push_back({i, j, {B}});
    listBcast<target>(bcast_list_B, tag, layout, life_factor);
}

//------------------------------------------------------------------------------
/// Send tile {i, j} of op(A) to all MPI ranks in the list of submatrices
/// bcast_list.
///
/// @tparam target
///     Destination to target; either Host (default) or Device.
///
/// @param[in] bcast_list
///     List of submatrices defining the MPI ranks to send to.
///     Usually it is the portion of the matrix to be updated by tile {i, j}.
///
/// @param[in] tag
///     MPI tag, default 0.
///
/// @param[in] layout
///     Layout of final tile.
///     - Layout::ColMajor (default) or
///     - Layout::RowMajor.
///
template <typename scalar_t>
template <Target target>
void BaseMatrix<scalar_t>::listBcast(
    BcastList& bcast_list, int tag, Layout layout, int64_t life_factor)
{
    // It is possible that the same tile, with the same data, is sent twice.
    // This happens, e.g., in the hemm and symm routines, where the same tile
    // is sent once as part of A and once as part of A^T.
    // This cannot be avoided without violating the upper bound on the buffer size
    // used for hosting communicated tiles.
    // Due to dynamic scheduling, the second communication may occur before the
    // first tile has been discarded.
    // If that happens, instead of creating the tile, the life of the existing
    // tile is increased.
    // Also, currently, the message is received to the same buffer.

    for (auto bcast : bcast_list) {

        auto i = std::get<0>(bcast);
        auto j = std::get<1>(bcast);
        auto submatrices_list = std::get<2>(bcast);

        // Find the set of participating ranks.
        std::set<int> bcast_set;
        bcast_set.insert(tileRank(i, j));       // Insert root.
        for (auto submatrix : submatrices_list) // Insert destinations.
            submatrix.getRanks(&bcast_set);

        // If this rank is in the set.
        if (bcast_set.find(mpi_rank_) != bcast_set.end()) {

            // If receiving the tile.
            if (! tileIsLocal(i, j)) {

                // Create tile to receive data, with life span.
                // If tile already exists, add to its life span.
                LockGuard(storage_->tiles_.get_lock());
                auto iter = storage_->find(globalIndex(i, j, host_num_));

                int64_t life = 0;
                for (auto submatrix : submatrices_list)
                    life += submatrix.numLocalTiles() * life_factor;

                if (iter == storage_->end())
                    tileInsertWorkspace(i, j, host_num_);
                else
                    life += tileLife(i, j); // todo: use temp tile to receive
                tileLife(i, j, life);
            }

            // Send across MPI ranks.
            // Previous used MPI bcast: tileBcastToSet(i, j, bcast_set);
            // Currently uses 2D hypercube p2p send.
            tileBcastToSet(i, j, bcast_set, 2, tag);
        }

        // Copy to devices.
        // TODO: should this be inside above if-then?
        // todo: this is incuring extra communication,
        //       tile(i,j) is not needed on all devices where this matrix resides
        // todo: only distribute to devices if receiving
        if (target == Target::Devices) {
            // If receiving the tile.
            if (! tileIsLocal(i, j)) {
                std::set<int> dev_set;
                for (auto submatrix : submatrices_list)
                    submatrix.getLocalDevices(&dev_set);

                #pragma omp task
                {
                    for (auto device : dev_set)
                        tileGetForReading(i, j, device, LayoutConvert(layout));
                        // todo: handle layout
                }
            }
        }
    }

    #pragma omp taskwait
}

//------------------------------------------------------------------------------
///
template <typename scalar_t>
template <Target target>
void BaseMatrix<scalar_t>::listReduce(ReduceList& reduce_list, int tag)
{
    for (auto reduce : reduce_list) {

        auto i = std::get<0>(reduce);
        auto j = std::get<1>(reduce);
        auto submatrices_list = std::get<2>(reduce);

        // Find the set of participating ranks.
        std::set<int> reduce_set;
        reduce_set.insert(tileRank(i, j));      // Insert root.
        for (auto submatrix : submatrices_list) // Insert sources.
            submatrix.getRanks(&reduce_set);

        // If this rank is in the set.
        if (reduce_set.find(mpi_rank_) != reduce_set.end()) {

            // Reduce across MPI ranks.
            // Uses 2D hypercube p2p send.
            tileReduceFromSet(i, j, reduce_set, 2, tag);

            // If not the tile owner.
            if (! tileIsLocal(i, j)) {

                // todo: should we check its life count before erasing?
                // Destroy the tile.
                LockGuard(storage_->tiles_.get_lock());// todo is this needed here?
                tileErase(i, j, host_num_);// todo: should it be a tileRelease()?
            }
            else {
                tileModified(i, j);
            }
        }
    }

    #pragma omp taskwait
}

//------------------------------------------------------------------------------
/// [internal]
/// Broadcast tile {i, j} to all MPI ranks in the bcast_set.
/// This should be called by all (and only) ranks that are in bcast_set,
/// as either the root sender or a receiver.
/// This implementation creates a subcommunicator and calls MPI broadcast.
///
/// @param[in] i
///     Tile's block row index. 0 <= i < mt.
///
/// @param[in] j
///     Tile's block column index. 0 <= j < nt.
///
/// @param[in] bcast_set
///     Set of MPI ranks to broadcast to.
///
// todo: use the commFromSet() function from slate_internal_comm.cc
template <typename scalar_t>
void BaseMatrix<scalar_t>::tileBcastToSet(
    int64_t i, int64_t j, std::set<int> const& bcast_set)
{
    // this function does not use tags, kept for reference
    assert("This variant of tileBcastToSet() is deprecated");

    // Quit if only root in the broadcast set.
    if (bcast_set.size() == 1)
        return;

    // Convert the set of ranks to a vector.
    std::vector<int> bcast_vec(bcast_set.begin(), bcast_set.end());

    // Create the broadcast group.
    MPI_Group bcast_group;
    #pragma omp critical(slate_mpi)
    slate_mpi_call(
        MPI_Group_incl(mpi_group_, bcast_vec.size(), bcast_vec.data(),
                       &bcast_group));

    // Create a broadcast communicator.
    int tag = 0;
    MPI_Comm bcast_comm;
    #pragma omp critical(slate_mpi)
    {
        trace::Block trace_block("MPI_Comm_create_group");
        slate_mpi_call(
            MPI_Comm_create_group(mpi_comm_, bcast_group, tag, &bcast_comm));
    }
    assert(bcast_comm != MPI_COMM_NULL);

    // Find the broadcast rank.
    int bcast_rank;
    #pragma omp critical(slate_mpi)
    MPI_Comm_rank(bcast_comm, &bcast_rank);

    // Find the broadcast root rank.
    int root_rank = tileRank(i, j);
    int bcast_root;
    #pragma omp critical(slate_mpi)
    slate_mpi_call(
        MPI_Group_translate_ranks(mpi_group_, 1, &root_rank,
                                  bcast_group, &bcast_root));

    // Do the broadcast.
    at(i, j).bcast(bcast_root, bcast_comm);

    // Free the group.
    #pragma omp critical(slate_mpi)
    slate_mpi_call(
        MPI_Group_free(&bcast_group));

    // Free the communicator.
    #pragma omp critical(slate_mpi)
    slate_mpi_call(
        MPI_Comm_free(&bcast_comm));
}

//------------------------------------------------------------------------------
/// [internal]
/// Broadcast tile {i, j} to all MPI ranks in the bcast_set.
/// This should be called by all (and only) ranks that are in bcast_set,
/// as either the root sender or a receiver.
/// This function implements a custom pattern using sends and receives.
///
/// @param[in] i
///     Tile's block row index. 0 <= i < mt.
///
/// @param[in] j
///     Tile's block column index. 0 <= j < nt.
///
/// @param[in] bcast_set
///     Set of MPI ranks to broadcast to.
///
/// @param[in] radix
///     Radix of the communication pattern.
///
template <typename scalar_t>
void BaseMatrix<scalar_t>::tileBcastToSet(
    int64_t i, int64_t j, std::set<int> const& bcast_set, int radix, int tag)
{
    // Quit if only root in the broadcast set.
    if (bcast_set.size() == 1)
        return;

    // Convert the set to a vector.
    std::vector<int> bcast_vec(bcast_set.begin(), bcast_set.end());

    // TODO: std::set is already sorted (it's really an ordered_set), no need to sort again?
    // Sort the ranks.
    std::sort(bcast_vec.begin(), bcast_vec.end());

    // Find root.
    int root_rank = tileRank(i, j);
    auto root_iter = std::find(bcast_vec.begin(), bcast_vec.end(), root_rank);

    // Shift root to position zero.
    std::vector<int> new_vec(root_iter, bcast_vec.end());
    new_vec.insert(new_vec.end(), bcast_vec.begin(), root_iter);

    // Find the new rank.
    auto rank_iter = std::find(new_vec.begin(), new_vec.end(), mpi_rank_);
    int new_rank = std::distance(new_vec.begin(), rank_iter);

    // Get the send/recv pattern.
    std::list<int> recv_from;
    std::list<int> send_to;
    internal::cubeBcastPattern(new_vec.size(), new_rank, radix,
                               recv_from, send_to);

    // Receive.
    if (! recv_from.empty()) {
        // read tile on host memory
        // todo: tileAquire()
        // todo: this fixed the device origin but corrupted host origin,
        // really need tileAquire()
        // disable temporarily
        // tileGetForReading(i, j);

        at(i, j).recv(new_vec[recv_from.front()], mpi_comm_, tag);
        tileModified(i, j);
    }

    if (! send_to.empty()) {
        // read tile on host memory
        tileGetForReading(i, j);
        // Forward.
        for (int dst : send_to)
            at(i, j).send(new_vec[dst], mpi_comm_, tag);
    }
}

//------------------------------------------------------------------------------
/// [internal]
///
template <typename scalar_t>
void BaseMatrix<scalar_t>::tileReduceFromSet(
    int64_t i, int64_t j, std::set<int> const& reduce_set, int radix, int tag)
{
    // Quit if only root in the reduction set.
    if (reduce_set.size() == 1)
        return;

    // Convert the set to a vector.
    std::vector<int> reduce_vec(reduce_set.begin(), reduce_set.end());

    // Sort the ranks.
    std::sort(reduce_vec.begin(), reduce_vec.end());

    // Find root.
    int root_rank = tileRank(i, j);
    auto root_iter = std::find(reduce_vec.begin(), reduce_vec.end(), root_rank);

    // Shift root to position zero.
    std::vector<int> new_vec(root_iter, reduce_vec.end());
    new_vec.insert(new_vec.end(), reduce_vec.begin(), root_iter);

    // Find the new rank.
    auto rank_iter = std::find(new_vec.begin(), new_vec.end(), mpi_rank_);
    int new_rank = std::distance(new_vec.begin(), rank_iter);

    // Get the send/recv pattern.
    std::list<int> recv_from;
    std::list<int> send_to;
    internal::cubeReducePattern(new_vec.size(), new_rank, radix,
                                recv_from, send_to);

    if (! (send_to.empty() && recv_from.empty()) ) {
        // read tile on host memory
        tileGetForReading(i, j);
    }

    std::vector<scalar_t> data(tileMb(i)*tileNb(j));
    Tile<scalar_t> tile(tileMb(i), tileNb(j), &data[0], tileMb(i), host_num_, TileKind::Workspace);

    // Receive, accumulate.
    for (int src : recv_from) {
        // Receive.
        tile.recv(new_vec[src], mpi_comm_, tag);
        // Accumulate.
        axpy(scalar_t(1.0), tile, at(i, j));
    }

    // Forward.
    if (! send_to.empty())
        at(i, j).send(new_vec[send_to.front()], mpi_comm_, tag);
}

//------------------------------------------------------------------------------
/// Gets tile(i, j) for reading on device.
/// Will copy-in the tile if it does not exist or its state is Invalid.
/// Sets tile state to Shared if copied-in.
/// Finds a source tile whose state is valid (Modified|Shared) by
/// looping on existing tile instances.
/// Updates source tile's state to shared if copied-in.
///
/// @param[in] i
///     Tile's block row index. 0 <= i < mt.
///
/// @param[in] j
///     Tile's block column index. 0 <= j < nt.
///
/// @param[in] dst_device
///     Tile's destination: host or device ID, defaults to host.
///
template <typename scalar_t>
void BaseMatrix<scalar_t>::tileGetForReading(int64_t i, int64_t j, int dst_device,
                                             LayoutConvert layout)
{
    TileEntry<scalar_t> *dst_tileEntry = nullptr, *src_tileEntry = nullptr;
    do {
        // find tile on destination
        auto dst_iter = storage_->find(globalIndex(i, j, dst_device));
        if (dst_iter == storage_->end()) {
            // Create a copy on the destination.
            tileInsertWorkspace(i, j, dst_device);
            dst_iter = storage_->find(globalIndex(i, j, dst_device));
        }
        dst_tileEntry = &dst_iter->second;

        if (dst_tileEntry->getState() != MOSI::Invalid)
            break;

        // find source tile
        // find a valid source (Modified/Shared) device
        const int invalid_dev = host_num_-1; // invalid device number
        int src_device = invalid_dev;
        {
            // check host
            if (dst_device != host_num_) {
                auto iter = storage_->find(globalIndex(i, j, host_num_));
                if (iter != storage_->end()) {
                    if (iter->second.getState() != MOSI::Invalid) {
                        src_device = host_num_;
                        src_tileEntry = &iter->second;
                    }
                }
            }
            // check assigned device
            if (src_device == invalid_dev) {
                auto iter = storage_->find(globalIndex(i, j, tileDevice(i, j)));
                if (iter != storage_->end()) {
                    if (iter->second.getState() != MOSI::Invalid) {
                        src_device = tileDevice(i, j);
                        src_tileEntry = &iter->second;
                    }
                }
            }
            // check other devices
            for (int d = 0; src_device == invalid_dev && d < num_devices(); ++d) {
                if (dst_device == d || tileDevice(i, j) == d) continue;

                auto iter = storage_->find(globalIndex(i, j, d));
                if (iter != storage_->end()) {
                    if (iter->second.getState() != MOSI::Invalid) {
                        src_device = d;
                        src_tileEntry = &iter->second;
                    }
                }
            }
            // todo: find the shortest path / closest source
            // including possibility of device peer-to-peer copy
        }
        if(src_device == invalid_dev){
            slate_error(std::string("Error copying tile(")
                         + std::to_string(i) + ", " + std::to_string(j)
                         + "), invalid source " + std::to_string(src_device)
                         + " -> " + std::to_string(dst_device) );
        }

        // Update the destination tile's data.
        if (dst_device != host_num_ && src_device != host_num_) {
            // todo: device to device copy
            TileEntry<scalar_t> *host_tileEntry;
            auto host_iter = storage_->find(globalIndex(i, j, host_num_));
            if (host_iter == storage_->end()) {
                // Create a copy on the host.
                tileInsertWorkspace(i, j, host_num_);
                host_iter = storage_->find(globalIndex(i, j, host_num_));
            }
            host_tileEntry = &host_iter->second;

            src_tileEntry->tile_->copyDataToHost(host_tileEntry->tile_, comm_stream(src_device));
            host_tileEntry->tile_->copyDataToDevice(dst_tileEntry->tile_, comm_stream(dst_device));
            host_tileEntry->setState(MOSI::Shared);
        }
        else
        if (dst_device == host_num_)
            src_tileEntry->tile_->copyDataToHost(dst_tileEntry->tile_, comm_stream(src_device));
        else
            src_tileEntry->tile_->copyDataToDevice(dst_tileEntry->tile_, comm_stream(dst_device));

        dst_tileEntry->setState(MOSI::Shared);
        if (src_tileEntry->stateOn(MOSI::Modified))
            src_tileEntry->setState(MOSI::Shared);

        // Change ColMajor <=> RowMajor if needed.
        if (layout != LayoutConvert::None &&
            dst_tileEntry->tile_->layout() != Layout(layout)) {
            if (dst_device == host_num_) {
                convert_layout(dst_tileEntry->tile_);
            }
            else {
                convert_layout(dst_tileEntry->tile_, compute_stream(dst_device));
            }
        }
    } while(0);
}


//------------------------------------------------------------------------------
/// Gets tile(i, j) for writing on device.
/// Sets state to Modified.
/// Will copy-in the tile if it does not exist or its state is Invalid.
/// Other instances will be invalidated.
/// Finds a source tile whose state is valid (Modified|Shared) by
/// scanning existing tile instances.
///
/// @param[in] i
///     Tile's block row index. 0 <= i < mt.
///
/// @param[in] j
///     Tile's block column index. 0 <= j < nt.
///
/// @param[in] dst_device
///     Tile's destination: host or device ID, defaults to host.
///
template <typename scalar_t>
void BaseMatrix<scalar_t>::tileGetForWriting(int64_t i, int64_t j, int device, LayoutConvert layout)
{
    tileGetForReading(i, j, device, layout);
    tileModified(i, j, device);
}


//------------------------------------------------------------------------------
/// Gets tile(i, j) on device and marks it as OnHold.
/// Will copy tile in if it does not exist or its state is Invalid.
/// Updates the source tile's state to Shared if copied-in.
///
/// @param[in] i
///     Tile's block row index. 0 <= i < mt.
///
/// @param[in] j
///     Tile's block column index. 0 <= j < nt.
///
/// @param[in] dst_device
///     Tile's destination: host or device ID, defaults to host.
///
template <typename scalar_t>
void BaseMatrix<scalar_t>::tileGetAndHold(int64_t i, int64_t j, int device, LayoutConvert layout)
{
    tileGetForReading(i, j, device, layout);

    auto tileIter = storage_->find(globalIndex(i, j, device));
    assert(tileIter != storage_->end());

    tileIter->second.setState(MOSI::OnHold);
}

//------------------------------------------------------------------------------
/// Gets all local tiles for reading on device.
///
/// @param[in] device
///     Tile's destination: host or device ID, defaults to host.
///
template <typename scalar_t>
void BaseMatrix<scalar_t>::tileGetAllForReading(int device)
{
    for (int64_t j = 0; j < nt(); ++j)
        for (int64_t i = 0; i < mt(); ++i)
            if (tileIsLocal(i, j))
                tileGetForReading(i, j, device);
}

//------------------------------------------------------------------------------
/// Gets all local tiles for writing on device.
///
/// @param[in] device
///     Tile's destination: host or device ID, defaults to host.
///
template <typename scalar_t>
void BaseMatrix<scalar_t>::tileGetAllForWriting(int device)
{
    for (int64_t j = 0; j < nt(); ++j)
        for (int64_t i = 0; i < mt(); ++i)
            if (tileIsLocal(i, j))
                tileGetForWriting(i, j, device);
}

//------------------------------------------------------------------------------
/// Gets all local tiles on device and marks them as OnHold.
///
/// @param[in] device
///     Tile's destination: host or device ID, defaults to host.
///
template <typename scalar_t>
void BaseMatrix<scalar_t>::tileGetAndHoldAll(int device)
{
    for (int64_t j = 0; j < nt(); ++j)
        for (int64_t i = 0; i < mt(); ++i)
            if (tileIsLocal(i, j))
                tileGetAndHold(i, j, device);
}

//------------------------------------------------------------------------------
/// Gets all local tiles for reading on corresponding devices.
///
template <typename scalar_t>
void BaseMatrix<scalar_t>::tileGetAllForReadingOnDevices()
{
    for (int64_t j = 0; j < nt(); ++j)
        for (int64_t i = 0; i < mt(); ++i)
            if (tileIsLocal(i, j))
                tileGetForReading(i, j, tileDevice(i, j));
}

//------------------------------------------------------------------------------
/// Gets all local tiles for writing on corresponding devices.
///
template <typename scalar_t>
void BaseMatrix<scalar_t>::tileGetAllForWritingOnDevices()
{
    for (int64_t j = 0; j < nt(); ++j)
        for (int64_t i = 0; i < mt(); ++i)
            if (tileIsLocal(i, j))
                tileGetForWriting(i, j, tileDevice(i, j));
}

//------------------------------------------------------------------------------
/// Gets all local tiles on corresponding devices and marks them as OnHold.
//
template <typename scalar_t>
void BaseMatrix<scalar_t>::tileGetAndHoldAllOnDevices()
{
    for (int64_t j = 0; j < nt(); ++j)
        for (int64_t i = 0; i < mt(); ++i)
            if (tileIsLocal(i, j))
                tileGetAndHold(i, j, tileDevice(i, j));
}

//------------------------------------------------------------------------------
/// Updates the origin instance of tile(i, j) if not MOSI::Shared
/// tile must be local
///
/// @param[in] i
///     Tile's block row index. 0 <= i < mt.
///
/// @param[in] j
///     Tile's block column index. 0 <= j < nt.
///
/// @return Pointer to origin instance of tile(i, j)
///
template <typename scalar_t>
Tile<scalar_t>* BaseMatrix<scalar_t>::tileUpdateOrigin(int64_t i, int64_t j)
{
    // find on host
    auto iter = storage_->find(globalIndex(i, j, host_num_));
    if (iter != storage_->end() && iter->second.tile_->origin()) {
        if ( iter->second.stateOn(MOSI::Invalid) )
            tileGetForReading(i, j);
    }
    else {
        iter = storage_->find(globalIndex(i, j, tileDevice(i, j)));
        if (iter != storage_->end() && iter->second.tile_->origin()) {
            if ( iter->second.stateOn(MOSI::Invalid) )
                tileGetForReading(i, j, tileDevice(i, j));
        }
        else
            slate_error( std::string("Origin tile not found! tile(")
                        +std::to_string(i)+","+std::to_string(j)+")");
    }
    return iter->second.tile_;
}

//------------------------------------------------------------------------------
/// Updates all origin instances of local tiles if not MOSI::Shared
///
template <typename scalar_t>
void BaseMatrix<scalar_t>::tileUpdateAllOrigin()
{
    for (int64_t j = 0; j < this->nt(); ++j)
        for (int64_t i = 0; i < this->mt(); ++i)
            if (this->tileIsLocal(i, j))
                this->tileUpdateOrigin(i, j);
}

//------------------------------------------------------------------------------
/// Returns whether tile(i, j, device) can be safely transposed.
/// based on its 'TileKind', buffer size, and stride.
/// Tile instance on 'device' should exist.
///
/// @param[in] i
///     Tile's block row index. 0 <= i < mt.
///
/// @param[in] j
///     Tile's block column index. 0 <= j < nt.
///
/// @param[in] device
///     Tile's host or device ID, defaults to host.
///
template <typename scalar_t>
bool BaseMatrix<scalar_t>::tileIsTransposable(int64_t i, int64_t j, int device)
{
    return storage_->at(globalIndex(i, j, device)).tile_->isTransposable();
}



//------------------------------------------------------------------------------
/// Puts all MPI ranks that have tiles in the matrix into the set.
///
/// @param[out] bcast_set
///     On output, set of MPI ranks that this sub-matrix has tiles on.
///
// todo: pass bcast_set by reference
template <typename scalar_t>
void BaseMatrix<scalar_t>::getRanks(std::set<int>* bcast_set) const
{
    for (int64_t i = 0; i < mt(); ++i)
        for (int64_t j = 0; j < nt(); ++j)
            bcast_set->insert(tileRank(i, j));
}

//------------------------------------------------------------------------------
/// Returns the origin tile instance of tile(i, j)
///
/// @param[in] i
///     Tile's block row index. 0 <= i < mt.
///
/// @param[in] j
///     Tile's block column index. 0 <= j < nt.
///
template <typename scalar_t>
Tile<scalar_t>* BaseMatrix<scalar_t>::originTile(int64_t i, int64_t j)
{
    // find on host
    auto iter = storage_->find(globalIndex(i, j, host_num_));
    if (iter != storage_->end() && iter->second.tile_->origin() ){
        return iter->second.tile_;
    }
    else {
        iter = storage_->find(globalIndex(i, j, tileDevice(i, j)));
        if (iter != storage_->end() && iter->second.tile_->origin() ){
            return iter->second.tile_;
        }
    }
}

//------------------------------------------------------------------------------
/// Puts all devices that have local tiles in the matrix into the set.
///
/// @param[out] dev_set
///     On output, set of device IDs that this sub-matrix has local tiles on.
///
template <typename scalar_t>
void BaseMatrix<scalar_t>::getLocalDevices(std::set<int>* dev_set) const
{
    for (int64_t i = 0; i < mt(); ++i)
        for (int64_t j = 0; j < nt(); ++j)
            if (tileIsLocal(i, j))
                dev_set->insert(tileDevice(i, j));
}

//------------------------------------------------------------------------------
/// Returns number of local tiles in this matrix.
/// Used for the lifespan of a temporary tile that updates every tile in
/// the matrix.
///
template <typename scalar_t>
int64_t BaseMatrix<scalar_t>::numLocalTiles() const
{
    // Find the tile's lifespan.
    int64_t life = 0;
    for (int64_t i = 0; i < mt(); ++i)
        for (int64_t j = 0; j < nt(); ++j)
            if (tileIsLocal(i, j))
                ++life;

    return life;
}

//------------------------------------------------------------------------------
/// [internal]
/// Returns index {i, j} in global matrix as a tuple,
/// taking into account the local offset and transpose.
///
/// @param[in] i
///     Tile's block row index. 0 <= i < mt.
///
/// @param[in] j
///     Tile's block column index. 0 <= j < nt.
///
template <typename scalar_t>
std::tuple< int64_t, int64_t >
    BaseMatrix<scalar_t>::globalIndex(int64_t i, int64_t j) const
{
    assert(0 <= i && i < mt());
    assert(0 <= j && j < nt());
    if (op_ == Op::NoTrans)
        return { ioffset_ + i, joffset_ + j };
    else
        return { ioffset_ + j, joffset_ + i };
}

//------------------------------------------------------------------------------
/// [internal]
/// Returns index {i, j, dev} in global matrix as a tuple,
/// taking into account the local offset and transpose.
///
/// @param[in] i
///     Tile's block row index. 0 <= i < mt.
///
/// @param[in] j
///     Tile's block column index. 0 <= j < nt.
///
/// @param[in] device
///     Tile's device ID.
///
template <typename scalar_t>
std::tuple<int64_t, int64_t, int>
    BaseMatrix<scalar_t>::globalIndex(int64_t i, int64_t j, int device) const
{
    assert(0 <= i && i < mt());
    assert(0 <= j && j < nt());
    assert(device == host_num_ || (0 <= device && device < num_devices_));
    if (op_ == Op::NoTrans)
        return { ioffset_ + i, joffset_ + j, device };
    else
        return { ioffset_ + j, joffset_ + i, device };
}

//------------------------------------------------------------------------------
template <typename scalar_t>
int BaseMatrix<scalar_t>::host_num_ = -1;

template <typename scalar_t>
int BaseMatrix<scalar_t>::num_devices_ = 0;

//------------------------------------------------------------------------------
// from ScaLAPACK's indxg2l
// todo: where to put utilities like this?
inline int64_t indexGlobal2Local(int64_t i, int64_t nb, int num_ranks)
{
    return nb*(i/(nb*num_ranks)) + (i % nb);
}

} // namespace slate

#endif // SLATE_BASE_MATRIX_HH<|MERGE_RESOLUTION|>--- conflicted
+++ resolved
@@ -190,15 +190,13 @@
         return storage_->tileIsLocal(globalIndex(i, j));
     }
 
-<<<<<<< HEAD
-    /// Returns the origin tile instance of tile(i, j)
-    Tile<scalar_t>* originTile(int64_t i, int64_t j);
-=======
     /// Returns whether op(A) is logically Lower, Upper, or General.
     Uplo uplo() const { return uploLogical(); }
     Uplo uploLogical() const;
     Uplo uploPhysical() const;
->>>>>>> f26eb430
+
+    /// Returns the origin tile instance of tile(i, j)
+    Tile<scalar_t>* originTile(int64_t i, int64_t j);
 
     int64_t tileMb(int64_t i) const;
     int64_t tileNb(int64_t j) const;
