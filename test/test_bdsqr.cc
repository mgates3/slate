
#include "slate/slate.hh"
#include "blas.hh"
#include "test.hh"
#include "print_matrix.hh"
#include "scalapack_support_routines.hh"
#include "internal/internal.hh"
#include "band_utils.hh"

#include <cmath>
#include <cstdio>
#include <cstdlib>
#include <utility>

//------------------------------------------------------------------------------
template <typename scalar_t>
void test_bdsqr_work(
    Params& params, bool run)
{
    using real_t = blas::real_type<scalar_t>;
    using blas::real;
    using blas::imag;
    // typedef long long llong;

    // get & mark input values
    slate::Uplo uplo = params.uplo();
    auto lower = uplo == slate::Uplo::Lower;
    slate::Diag diag = params.diag();
    int64_t m = params.dim.m();
    int64_t n = params.dim.n();
    // int64_t ku = params.ku();  // upper band
    int64_t nb = params.nb();
    int64_t p = params.p();
    int64_t q = params.q();
    bool check = params.check() == 'y';
    bool trace = params.trace() == 'y';
    int verbose = params.verbose();

    // mark non-standard output values
    params.time();
    params.gflops();
    params.ref_time();
    params.ref_gflops();
    params.error2();

    if (! run)
        return;

    int mpi_rank, mpi_size;
    slate_mpi_call(
        MPI_Comm_rank(MPI_COMM_WORLD, &mpi_rank));
    slate_mpi_call(
        MPI_Comm_size(MPI_COMM_WORLD, &mpi_size));

    int64_t lda = m, Am = m, An = n;
    // int64_t seed[] = {0, 1, 2, 3};
    int64_t kl = lower ? 1 : 0;
    int64_t ku = lower ? 0 : 1;

    // local values
    const int izero = 0;

    // BLACS/MPI variables
    int ictxt, nprow, npcol, myrow, mycol, info;
    int descA_tst[9];
    int iam = 0, nprocs = 1;
    int iseed = 1;

    // initialize BLACS and ScaLAPACK
    Cblacs_pinfo(&iam, &nprocs);
    slate_assert(p*q <= nprocs);
    Cblacs_get(-1, 0, &ictxt);
    Cblacs_gridinit(&ictxt, "Col", p, q);
    Cblacs_gridinfo(ictxt, &nprow, &npcol, &myrow, &mycol);

    // matrix A, figure out local size, allocate, create descriptor, initialize
    int64_t mlocA = scalapack_numroc(Am, nb, myrow, izero, nprow);
    int64_t nlocA = scalapack_numroc(An, nb, mycol, izero, npcol);
    scalapack_descinit(descA_tst, Am, An, nb, nb, izero, izero, ictxt, mlocA, &info);
    slate_assert(info == 0);
    int64_t lldA = (int64_t)descA_tst[8];
    std::vector<scalar_t> A_tst(lldA*nlocA);
    scalapack_pplrnt(&A_tst[0], Am, An, nb, nb, myrow, mycol, nprow, npcol, mlocA, iseed + 1);
    zeroOutsideBand(&A_tst[0], Am, An, kl, ku, nb, nb, myrow, mycol, nprow, npcol, mlocA);

    // create SLATE matrices from the ScaLAPACK layouts
    auto Aband = BandFromScaLAPACK(
                     Am, An, kl, ku, &A_tst[0], lldA, nb, nprow, npcol, MPI_COMM_WORLD);
    auto A = slate::TriangularBandMatrix<scalar_t>(uplo, diag, Aband);

    if (verbose)
        print_matrix( "A", A, 5, 4 );
    // Make A diagonally dominant to be reasonably well conditioned.
    for (int i = 0; i < A.mt(); ++i) {
        if (A.tileIsLocal(i, i)) {
            auto T = A(i, i);
            for (int ii = 0; ii < T.mb(); ++ii) {
                T.at(ii, ii) += scalar_t(1.0);
            }
        }
    }
    if (verbose)
        print_matrix( "A", A, 5, 4 );

    std::vector< blas::real_type<scalar_t> > S;
    std::vector< blas::real_type<scalar_t> > E;

    //---------
    // run test
    if (trace)
        slate::trace::Trace::on();
    {
        slate::trace::Block trace_block("MPI_Barrier");
        MPI_Barrier(MPI_COMM_WORLD);
    }
    double time = libtest::get_wtime();

    //==================================================
    // Run SLATE test.
    //==================================================
<<<<<<< HEAD
    slate::bdsqr(A, S, E);

=======
    std::vector< blas::real_type<scalar_t> > E(A.n() - 1);
    slate::internal::copytb2bd(A, S, E); 
    slate::bdsqr<scalar_t>(S, E);
>>>>>>> 1ae05e2d
    {
        slate::trace::Block trace_block("MPI_Barrier");
        MPI_Barrier(MPI_COMM_WORLD);
    }
    params.time() = libtest::get_wtime() - time;

    if (trace)
        slate::trace::Trace::finish();

    if (check) {
        //==================================================
        // Test results
        // Gather the whole matrix onto rank 0.
        //==================================================
        std::vector<scalar_t> A1( lda*n, 0. );
        A.gather(&A1[0], lda);

        if (mpi_rank == 0) {
            if (verbose)
                print_matrix( "A1", m, m, &A1[0], lda, 5, 4 );

            // Check that updated A is bidiagonal by finding max value outside bidiagonal.
            real_t max_value = 0;
            for (int64_t j = 0; j < n; ++j) {
                for (int64_t i = 0; i < m; ++i) {
                    if ( (! lower && (j > i+1 || j < i))
                        || (lower && (j > i   || j < i-1)))
                        max_value = std::max( std::abs( A1[i + j*lda] ), max_value );
                }
            }
            params.error2() = max_value;

            // set MKL num threads appropriately for parallel BLAS
            int omp_num_threads;
            #pragma omp parallel
            { omp_num_threads = omp_get_num_threads(); }
            int saved_num_threads = slate_set_num_blas_threads(omp_num_threads);

            real_t tol = params.tol() * 0.5 * std::numeric_limits<real_t>::epsilon();
            std::vector<real_t> D(m);
            std::vector<real_t> E(m-1);
            scalar_t dummy[1];  // U, VT, C not needed for NoVec

            // Copy diagonal & super-diagonal.
            int64_t D_index = 0;
            int64_t E_index = 0;
            D[D_index++] = real( A1[0] );
            for (int64_t i = 1; i < Am; ++i) {
                // Copy super-diagonal to E.
                E[E_index] = real( lower ? A1[i + (i-1)*lda] : A1[i-1 + i*lda] );
                ++E_index;

                // Copy main diagonal to S2.
                D[D_index] = real( A1[i + i*lda] );
                ++D_index;
            }
            if (verbose) {
                print_matrix("D", m, 1, &D[0], 1);
                print_matrix("E", m-1, 1, &E[0], 1);
            }

            lapack::bdsqr(uplo, m, 0, 0, 0,
                          &D[0], &E[0], dummy, 1, dummy, 1, dummy, 1);
            slate_set_num_blas_threads(saved_num_threads);
            if (verbose) {
                printf( "%9s  %9s\n", "D", "S" );
                for (int64_t i = 0; i < m; ++i) {
                    if (i < 20 || i > m-20) {
                        bool okay = std::abs( D[i] - S[i] ) < tol;
                        printf( "%9.6f  %9.6f%s\n",
                                D[i], S[i], (okay ? "" : " !!") );
                    }
                }
                printf( "\n" );
            }


            blas::axpy(S.size(), -1.0, &D[0], 1, &S[0], 1);
            params.error() = blas::nrm2(S.size(), &S[0], 1) / D[0];
            params.okay() = (params.error() <= tol && params.error2() <= tol);
        }
    }
}

// -----------------------------------------------------------------------------
void test_bdsqr(Params& params, bool run)
{
    switch (params.datatype()) {
        case libtest::DataType::Integer:
            throw std::exception();
            break;

        case libtest::DataType::Single:
            test_bdsqr_work<float> (params, run);
            break;

        case libtest::DataType::Double:
            test_bdsqr_work<double> (params, run);
            break;

        case libtest::DataType::SingleComplex:
            test_bdsqr_work<std::complex<float>> (params, run);
            break;

        case libtest::DataType::DoubleComplex:
            test_bdsqr_work<std::complex<double>> (params, run);
            break;
    }
}<|MERGE_RESOLUTION|>--- conflicted
+++ resolved
@@ -104,6 +104,7 @@
 
     std::vector< blas::real_type<scalar_t> > S;
     std::vector< blas::real_type<scalar_t> > E;
+    slate::internal::copytb2bd(A, S, E);
 
     //---------
     // run test
@@ -118,14 +119,8 @@
     //==================================================
     // Run SLATE test.
     //==================================================
-<<<<<<< HEAD
-    slate::bdsqr(A, S, E);
-
-=======
-    std::vector< blas::real_type<scalar_t> > E(A.n() - 1);
-    slate::internal::copytb2bd(A, S, E); 
     slate::bdsqr<scalar_t>(S, E);
->>>>>>> 1ae05e2d
+
     {
         slate::trace::Block trace_block("MPI_Barrier");
         MPI_Barrier(MPI_COMM_WORLD);
