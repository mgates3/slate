--- conflicted
+++ resolved
@@ -90,17 +90,15 @@
     const Layout layout = Layout::ColMajor;
     const LayoutConvert layoutc = LayoutConvert( layout );
 
-<<<<<<< HEAD
     if (panel_rank_rows.size() == 0) {
         return;
     }
-=======
+
     TileReleaseStrategy tile_release_strategy = get_option(
             opts, Option::TileReleaseStrategy, TileReleaseStrategy::All );
 
     bool call_tile_tick = tile_release_strategy == TileReleaseStrategy::Internal
                           || tile_release_strategy == TileReleaseStrategy::All;
->>>>>>> 68ab7f42
 
     auto A0 = A.sub( 0, 0, 0, 0 );
     int64_t mb = A0.tileMb( 0 );
@@ -114,11 +112,7 @@
     for (int64_t i = 0; i < B.mt(); ++i) {
         #pragma omp task slate_omp_default_none \
             shared( A0, AH, B, panel_rank_rows ) \
-<<<<<<< HEAD
-            firstprivate( one, i, mpi_rank, layoutc, mb, trapezoid ) \
-=======
-            firstprivate( one, i, mpi_rank, layoutc, call_tile_tick ) \
->>>>>>> 68ab7f42
+            firstprivate( one, i, mpi_rank, layoutc, mb, trapezoid, call_tile_tick ) \
             priority( priority )
         {
             // If I contributed to Bi, multiply by A.
@@ -168,17 +162,15 @@
     const Layout layout = Layout::ColMajor;
     const LayoutConvert layoutc = LayoutConvert( layout );
 
-<<<<<<< HEAD
     if (panel_rank_rows.size() == 0) {
         return;
     }
-=======
+
     TileReleaseStrategy tile_release_strategy = get_option(
             opts, Option::TileReleaseStrategy, TileReleaseStrategy::All );
 
     bool call_tile_tick = tile_release_strategy == TileReleaseStrategy::Internal
                           || tile_release_strategy == TileReleaseStrategy::All;
->>>>>>> 68ab7f42
 
     #pragma omp taskgroup
     for (int device = 0; device < B.num_devices(); ++device) {
@@ -316,40 +308,17 @@
                     queue->sync();
                 }
 
-<<<<<<< HEAD
-                // todo: release tiles in top-level routine.
-                // for (int64_t i = 0; i < B.mt(); ++i) {
-                //    if (need_Bi0( AH, mpi_rank, i, panel_rank_rows )
-                //        && device == B.tileDevice( i, 0 )) {
-                //
-                //         B.tileRelease( i, 0, device );
-                //         B.tileTick( i, 0 );
-                //     }
-                // }
-=======
                 if (call_tile_tick) {
                     // todo: release tiles in top-level routine.
-                    // rank_lower = -1;
-                    // rank_upper = -1;
                     // for (int64_t i = 0; i < B.mt(); ++i) {
-                    //     for (int64_t j : panel_rank_rows) {
-                    //         if (i >= j) { // lower
-                    //             rank_lower = AH.tileRank( i, j );
-                    //         }
-                    //         else { // upper
-                    //             rank_upper = AH.tileRank( j, i );
-                    //         }
-                    //     }
+                    //    if (need_Bi0( AH, mpi_rank, i, panel_rank_rows )
+                    //        && device == B.tileDevice( i, 0 )) {
                     //
-                    //     if (rank_upper == mpi_rank || rank_lower == mpi_rank) {
-                    //         if (device == B.tileDevice( i, 0 )) {
-                    //             B.tileRelease( i, 0, device );
-                    //             B.tileTick( i, 0 );
-                    //         }
+                    //         B.tileRelease( i, 0, device );
+                    //         B.tileTick( i, 0 );
                     //     }
                     // }
                 }
->>>>>>> 68ab7f42
             }
         }
     }
